//! Contains the definition of [`Binder`], the struct used for building the IR.

use std::{borrow::Cow, num::NonZeroUsize, sync::Arc};

use getset::{CopyGetters, Getters};
use pernixc_arena::ID;
use pernixc_extend::extend;
use pernixc_handler::Handler;
use pernixc_ir::{
    address::{Address, Memory},
    alloca::Alloca,
    control_flow_graph::Block,
    instruction::{self, Instruction, ScopePop, ScopePush, Terminator},
    pattern::{Irrefutable, NameBindingPoint, Wildcard},
    scope,
    value::{
        literal::{Literal, Unreachable},
        register::{Assignment, Load, Register},
        TypeOf, Value,
    },
    IR,
};
use pernixc_lexical::tree::RelativeSpan;
use pernixc_query::{
    runtime::executor::{self, CyclicError},
    TrackedEngine,
};
use pernixc_resolution::{
    self, generic_parameter_namespace::get_generic_parameter_namespace,
    ExtraNamespace,
};
use pernixc_semantic_element::parameter::get_parameters;
use pernixc_serialize::Serialize;
use pernixc_source_file::SourceElement;
use pernixc_stable_hash::StableHash;
use pernixc_symbol::syntax::get_function_signature_syntax;
use pernixc_target::Global;
use pernixc_term::{
    constant::Constant,
    display::InferenceRenderingMap,
    inference,
    r#type::{Qualifier, Type},
};
pub use pernixc_type_system::UnrecoverableError;
use pernixc_type_system::{
    environment::{get_active_premise, Environment as TyEnvironment, Premise},
    Succeeded,
};

use crate::{
    bind::LValue,
    binder::{inference_context::InferenceContext, stack::Stack},
    diagnostic::Diagnostic,
    infer::constraint,
    pattern::insert_name_binding,
};

mod finalize;

pub mod block;
pub mod closure;
pub mod inference_context;
pub mod r#loop;
pub mod stack;
pub mod type_check;

/// The environment where the binder is operating on.
#[derive(Debug, Clone, PartialEq, Eq, StableHash, Serialize)]
pub struct Environment {
    /// The current site where the binder is operating on.
    current_site: Global<pernixc_symbol::ID>,

    /// Gets the active premise at the `current_site`.
    premise: Arc<Premise>,

    extra_namespace: Arc<ExtraNamespace>,
}

impl Environment {
    /// Creates an environment object for the given `current_site`.
    pub async fn new(
        engine: &TrackedEngine,
        current_site: Global<pernixc_symbol::ID>,
    ) -> Result<Self, CyclicError> {
        let premise = engine.get_active_premise(current_site).await?;
        let generic_parameter_namespace =
            engine.get_generic_parameter_namespace(current_site).await?;

        Ok(Self {
            current_site,
            premise,
            extra_namespace: generic_parameter_namespace,
        })
    }
}

/// The binder used for building the IR.
#[derive(Debug, Getters, CopyGetters)]
pub struct Binder<'t> {
    /// Gets the engine used for querying information about the program.
    #[get = "pub"]
    engine: &'t TrackedEngine,

    /// The current environment information where the binder is operating on.
    environment: &'t Environment,

    /// The intermediate representation that is being built.
    #[get = "pub"]
    ir: IR,

    /// The current block ID where the binder is operating on.
    #[get_copy = "pub"]
    current_block_id: ID<Block>,

    /// The stack used for managing scopes and named bindings.
    #[get = "pub"]
    stack: stack::Stack,

    /// The inference context used for managing type and constant inferences.
    #[get = "pub"]
    inference_context: InferenceContext,

    unreachable_register_ids: Vec<ID<Register>>,

    block_context: block::Context,
    loop_context: r#loop::Context,
}

impl<'t> Binder<'t> {
    /// Returns the current site where the binder is operating on.
    #[must_use]
    pub const fn current_site(&self) -> Global<pernixc_symbol::ID> {
        self.environment.current_site
    }

    /// Returns the extra namespace used for resolving identifiers.
    #[must_use]
    pub fn extra_namespace(&self) -> &'t ExtraNamespace {
        &self.environment.extra_namespace
    }

    /// Returns the active premise where the binder is operating on.
    #[must_use]
    pub fn premise(&self) -> &'t Premise { &self.environment.premise }
}

impl<'t> Binder<'t> {
    /// Creates the binder for building the IR.
    pub async fn new_function(
        engine: &'t TrackedEngine,
        environment: &'t Environment,
        handler: &dyn Handler<Diagnostic>,
    ) -> Result<Self, UnrecoverableError> {
        let ir = IR::default_function();
        let current_block_id = ir.control_flow_graph.entry_block_id();
<<<<<<< HEAD

        let stack = Stack::new(ir.control_flow_graph.root_scope_id(), false);
=======
        let stack = Stack::new(ir.scope_tree.root_scope_id(), false);
>>>>>>> 6f8b2a37

        let mut binder = Self {
            engine,
            ir,
            stack,
            current_block_id,
            environment,

            inference_context: InferenceContext::default(),

            unreachable_register_ids: Vec::new(),

            block_context: block::Context::default(),
            loop_context: r#loop::Context::default(),
        };

<<<<<<< HEAD
        let root_scope_id = binder.ir.control_flow_graph.root_scope_id();

=======
        let root_scope_id = binder.ir.scope_tree.root_scope_id();
>>>>>>> 6f8b2a37
        binder.push_instruction(instruction::Instruction::ScopePush(
            ScopePush(root_scope_id),
        ));

        let (parameters_syn, _) = binder
            .engine
            .get_function_signature_syntax(environment.current_site)
            .await;

        let parameters =
            binder.engine.get_parameters(environment.current_site).await?;

        let mut name_binding_point = NameBindingPoint::default();

        // bind the parameter patterns
        #[allow(clippy::significant_drop_in_scrutinee)]
        if let Some(parameters_syn) = parameters_syn {
            for ((parameter_id, parameter_sym), syntax_tree) in parameters
                .parameter_order
                .iter()
                .copied()
                .map(|x| (x, &parameters.parameters[x]))
                .zip(parameters_syn.parameters().filter_map(|x| {
                    x.into_regular().ok().and_then(|x| x.irrefutable_pattern())
                }))
            {
                let pattern = binder
                    .bind_pattern(&syntax_tree, &parameter_sym.r#type, handler)
                    .await?
                    .unwrap_or_else(|| {
                        Irrefutable::Wildcard(Wildcard {
                            span: syntax_tree.span(),
                        })
                    });

                binder
                    .insert_name_binding_point(
                        &mut name_binding_point,
                        &pattern,
                        &parameter_sym.r#type,
                        Address::Memory(Memory::Parameter(parameter_id)),
                        Qualifier::Mutable,
                        &insert_name_binding::Config {
                            must_copy: false,
                            scope_id: root_scope_id,
                            address_span: None,
                        },
                        handler,
                    )
                    .await?;
            }
        }

        binder
            .stack
            .current_scope_mut()
            .add_named_binding_point(name_binding_point);

        Ok(binder)
    }
}

#[derive(
    Debug, Clone, Copy, PartialEq, Eq, PartialOrd, Ord, Hash, thiserror::Error,
)]
#[error(
    "encountered a fatal semantic error that cannot be recovered while \
     binding an expression, the binder state is still intact and can still \
     bind the next statements or expressions"
)]
#[allow(missing_docs)]
pub struct BindingError(pub RelativeSpan);

impl From<executor::CyclicError> for Error {
    fn from(value: executor::CyclicError) -> Self {
        Self::Unrecoverable(UnrecoverableError::CyclicDependency(value))
    }
}

/// Is an error occurred while binding the syntax tree
#[derive(
    Debug, Clone, Copy, PartialEq, Eq, PartialOrd, Ord, Hash, thiserror::Error,
)]
#[allow(missing_docs)]
pub enum Error {
    #[error(transparent)]
    Binding(#[from] BindingError),

    /// Encountered an error and the diagnostic is already reported. The binder
    /// should not be used anymore after encountered this error variant, the
    /// state of the binder is corrupted.
    #[error(transparent)]
    Unrecoverable(#[from] UnrecoverableError),
}

/// In case of the Overflow error from type system, reports it as a type    
/// calculating overflow
#[extend]
pub fn report_as_type_calculating_overflow(
    self: pernixc_type_system::Error,
    overflow_span: RelativeSpan,
    handler: &dyn Handler<Diagnostic>,
) -> UnrecoverableError {
    match self {
        pernixc_type_system::Error::Overflow(overflow) => {
            overflow
                .report_as_type_calculating_overflow(overflow_span, &handler);

            UnrecoverableError::Reported
        }
        pernixc_type_system::Error::CyclicDependency(cyclic) => {
            UnrecoverableError::CyclicDependency(cyclic)
        }
    }
}

/// In case of the Overflow error from type system, reports it as a type
/// checking overflow
#[extend]
pub fn report_as_type_check_overflow(
    self: pernixc_type_system::Error,
    overflow_span: RelativeSpan,
    handler: &dyn Handler<Diagnostic>,
) -> UnrecoverableError {
    match self {
        pernixc_type_system::Error::Overflow(overflow) => {
            overflow.report_as_type_check_overflow(overflow_span, &handler);

            UnrecoverableError::Reported
        }
        pernixc_type_system::Error::CyclicDependency(cyclic) => {
            UnrecoverableError::CyclicDependency(cyclic)
        }
    }
}

impl Binder<'_> {
    /// Creates a new error literal with an inferred type.
    pub fn create_error(&mut self, span: RelativeSpan) -> Literal {
        Literal::Error(pernixc_ir::value::literal::Error {
            r#type: {
                let inference =
                    self.inference_context.next_type_inference_variable();

                assert!(self
                    .inference_context
                    .register(inference, constraint::Type::All(true)));

                Type::Inference(inference)
            },
            span: Some(span),
        })
    }

    /// Returns the inference rendering map for types.
    #[must_use]
    pub fn type_inference_rendering_map(&self) -> InferenceRenderingMap<Type> {
        self.inference_context.type_table().get_inference_rendering_map()
    }

    /// Returns the inference rendering map for constants.
    #[must_use]
    pub fn constant_inference_rendering_map(
        &self,
    ) -> InferenceRenderingMap<Constant> {
        self.inference_context.const_table().get_inference_rendering_map()
    }

    /// Creates a new unreachable literal with an inferred type.
    pub fn create_unreachable(&mut self, span: RelativeSpan) -> Literal {
        Literal::Unreachable(Unreachable {
            r#type: {
                let inference =
                    self.inference_context.next_type_inference_variable();

                assert!(self
                    .inference_context
                    .register(inference, constraint::Type::All(true)));

                Type::Inference(inference)
            },
            span: Some(span),
        })
    }

    /// Creates a new alloca with explicitly specified scope that the alloca
    /// will be in .
    ///
    /// Unlike `create_alloca` which use the current scope of the binder, this
    /// function allows the caller to specify the scope explicitly.
    pub fn create_alloca_with_scope_id(
        &mut self,
        r#type: Type,
        scope_id: ID<scope::Scope>,
        span: RelativeSpan,
    ) -> ID<Alloca> {
        let alloca_id = self.ir.values.allocas.insert(Alloca {
            r#type,
            declared_in_scope_id: scope_id,
            declaration_order: self
                .stack
                .scopes()
                .iter()
                .rev()
                .find_map(|x| {
                    (x.scope_id() == scope_id)
                        .then(|| x.variable_declarations().len())
                })
                .expect("scope not found"),
            span: Some(span),
        });

        self.stack
            .scopes_mut()
            .iter_mut()
            .rev()
            .find(|x| x.scope_id() == scope_id)
            .unwrap()
            .add_variable_declaration(alloca_id);

        alloca_id
    }

    /// Creates a new alloca and adds it to the current scope.
    pub fn create_alloca(
        &mut self,
        r#type: Type,
        span: RelativeSpan,
    ) -> ID<Alloca> {
        let alloca_id = self.ir.values.allocas.insert(Alloca {
            r#type,
            declared_in_scope_id: self.stack.current_scope().scope_id(),
            declaration_order: self
                .stack
                .current_scope()
                .variable_declarations()
                .len(),
            span: Some(span),
        });

        self.stack.current_scope_mut().add_variable_declaration(alloca_id);

        alloca_id
    }

    /// Creates a new alloca and adds it to the current scope and generates a
    /// store instruction to initialize the alloca with the given value.
    pub async fn create_alloca_with_value(
        &mut self,
        value: Value,
        scope_id: ID<scope::Scope>,
        address_span: Option<RelativeSpan>,
        store_span: RelativeSpan,
        handler: &dyn Handler<Diagnostic>,
    ) -> Result<ID<Alloca>, UnrecoverableError> {
        let ty = self.type_of_value(&value, handler).await?;
        let span = address_span.unwrap_or_else(|| match &value {
            Value::Register(id) => {
                self.ir.values.registers.get(*id).unwrap().span.unwrap()
            }
            Value::Literal(literal) => literal.span().copied().unwrap(),
        });

        let alloca_id = self.create_alloca_with_scope_id(ty, scope_id, span);
        let alloca_address = Address::Memory(Memory::Alloca(alloca_id));

        let _ = self.current_block_mut().add_instruction(
            instruction::Instruction::Store(instruction::Store {
                address: alloca_address,
                value,
                span: Some(store_span),
            }),
        );

        Ok(alloca_id)
    }

    /// Returns a reference to the current control flow graph.
    #[must_use]
    pub fn current_block(&self) -> &Block {
        &self.ir.control_flow_graph[self.current_block_id]
    }

    /// Returns a mutable reference to the current control flow graph.
    fn current_block_mut(&mut self) -> &mut Block {
        &mut self.ir.control_flow_graph[self.current_block_id]
    }

    /// Adds a new instruction to the current block.
    pub fn push_instruction(&mut self, instruction: Instruction) {
        assert!(
            !instruction.is_register_assignment(),
            "Use `create_register_assignment` to create register assignment \
             instructions"
        );

        let _ = self.current_block_mut().add_instruction(instruction);
    }

    /// Inserts a terminator to the current block.
    pub fn insert_terminator(&mut self, terminator: Terminator) {
        self.ir
            .control_flow_graph
            .insert_terminator(self.current_block_id, terminator);
    }

    /// Creates a new type inference variable and assigns it to the inference
    /// context with the given constraint.
    pub fn create_type_inference(
        &mut self,
        constraint: constraint::Type,
    ) -> inference::Variable<Type> {
        let infer_var = self.inference_context.next_type_inference_variable();
        assert!(self.inference_context.register(infer_var, constraint));

        infer_var
    }

    /// Creates a new constant inference variable and assigns it to the
    /// inference context.
    pub fn create_constant_inference(
        &mut self,
    ) -> inference::Variable<Constant> {
        let infer_var =
            self.inference_context.next_constant_inference_variable();
        assert!(self
            .inference_context
            .register(infer_var, constraint::Constant));

        infer_var
    }

    /// Creates a new child branch of scopes at the given `parent_scope_id`.
    pub fn new_child_branch_at(
        &mut self,
        parent_scope_id: ID<scope::Scope>,
        count: NonZeroUsize,
    ) -> Vec<ID<scope::Scope>> {
        self.ir
            .control_flow_graph
            .new_child_branch(parent_scope_id, count)
            .unwrap()
    }

    /// Creates a new child branch of scopes at the current scope.
    pub fn new_child_branch(
        &mut self,
        count: NonZeroUsize,
    ) -> Vec<ID<scope::Scope>> {
        self.new_child_branch_at(self.stack.current_scope().scope_id(), count)
    }

    /// Creates a new block in the control flow graph.
    pub fn new_block(&mut self) -> ID<Block> {
        self.ir.control_flow_graph.new_block()
    }

    /// Creates an environment object that includes the `active_premise`,
    ///
    /// `table`, and `inference_context` normalizer.
    #[must_use]
    pub fn create_environment(&self) -> TyEnvironment<'_, InferenceContext> {
        let environment = TyEnvironment::new(
            Cow::Borrowed(&self.environment.premise),
            Cow::Borrowed(self.engine),
            &self.inference_context,
        );

        environment
    }

    /// Simplifies the type and possibly reports overflow error as a type
    /// calculating overflow.
    pub async fn simplify_type(
        &self,
        ty: Type,
        span: RelativeSpan,
        handler: &dyn Handler<Diagnostic>,
    ) -> Result<Arc<Succeeded<Type>>, UnrecoverableError> {
        self.create_environment()
            .simplify(ty)
            .await
            .map_err(|x| x.report_as_type_calculating_overflow(span, &handler))
    }

    /// Creates a new register and assigns the given `assignment` to it.
    pub fn create_register_assignment(
        &mut self,
        assignment: Assignment,
        span: RelativeSpan,
    ) -> ID<Register> {
        let register_id = self
            .ir
            .values
            .registers
            .insert(Register { assignment, span: Some(span) });

        let reachable = self.current_block_mut().add_instruction(
            instruction::Instruction::RegisterAssignment(
                instruction::RegisterAssignment { id: register_id },
            ),
        );

        if !reachable {
            self.unreachable_register_ids.push(register_id);
        }

        register_id
    }

    /// Creates a load instruction that loads the value from the given `lvalue`
    /// and returns the register ID that holds the loaded value.
    pub fn load_lvalue(&mut self, lvalue: LValue) -> ID<Register> {
        self.create_register_assignment(
            Assignment::Load(Load { address: lvalue.address }),
            lvalue.span,
        )
    }

    /// Gets the type of the given `register_id`.
    pub async fn type_of_register(
        &self,
        register_id: ID<Register>,
        handler: &dyn Handler<Diagnostic>,
    ) -> Result<Type, UnrecoverableError> {
        self.ir
            .values
            .type_of(
                register_id,
                self.current_site(),
                &self.create_environment(),
            )
            .await
            .map(|x| x.result)
            .map_err(|x| {
                x.report_as_type_calculating_overflow(
                    self.ir.values.registers[register_id].span.unwrap(),
                    &handler,
                )
            })
    }

    /// Gets the type of the given `value`.
    pub async fn type_of_value(
        &self,
        value: &Value,
        handler: &dyn Handler<Diagnostic>,
    ) -> Result<Type, UnrecoverableError> {
        match value {
            Value::Register(register_id) => {
                self.type_of_register(*register_id, handler).await
            }
            Value::Literal(literal) => Ok(self
                .create_environment()
                .simplify(literal.r#type())
                .await
                .map_err(|x| {
                    x.report_as_type_calculating_overflow(
                        literal.span().copied().unwrap(),
                        &handler,
                    )
                })?
                .result
                .clone()),
        }
    }

    /// Creates a new scope at the current instruction pointer and pushes it to
    /// the stack.
    pub fn push_scope(&mut self, is_unsafe: bool) -> ID<scope::Scope> {
        let scope_id = self
            .ir
            .control_flow_graph
            .new_child_branch(
                self.stack.current_scope().scope_id(),
                NonZeroUsize::new(1).unwrap(),
            )
            .unwrap()[0];

        self.push_scope_with(scope_id, is_unsafe);

        scope_id
    }

    /// Pops the current scope from the stack without adding a scope pop
    /// instruction.
    pub fn pop_scope_context(&mut self, scope_id: ID<scope::Scope>) {
        assert_eq!(
            self.stack.pop_scope().map(|x| x.scope_id()),
            Some(scope_id)
        );
    }

    /// Pops the current scope from the stack and adds a scope pop instruction
    /// to the current block.
    pub fn pop_scope(&mut self, scope_id: ID<scope::Scope>) {
        assert_eq!(
            self.stack.pop_scope().map(|x| x.scope_id()),
            Some(scope_id)
        );
        let _ = self
            .current_block_mut()
            .add_instruction(Instruction::ScopePop(ScopePop(scope_id)));
    }

    /// Sets the current block ID to the given `block_id`.
    pub const fn set_current_block_id(&mut self, block_id: ID<Block>) {
        self.current_block_id = block_id;
    }

    /// Inserts a scope push instruction to the current block and pushes the
    /// scope to the stack.
    pub fn push_scope_with(
        &mut self,
        scope_id: ID<scope::Scope>,
        is_unsafe: bool,
    ) {
        self.stack.push_scope(scope_id, is_unsafe);
        let _ = self
            .current_block_mut()
            .add_instruction(Instruction::ScopePush(ScopePush(scope_id)));
    }

    /// Gets the span of the given `value`.
    #[must_use]
    pub fn span_of_value(&self, value: &Value) -> RelativeSpan {
        match value {
            Value::Register(id) => self.ir.values.registers[*id].span.unwrap(),
            Value::Literal(literal) => *literal.span().unwrap(),
        }
    }

    /// Returns the mutability qualifier accounting for all references the
    /// address is possibly behind.
    pub async fn get_behind_reference_qualifier(
        &self,
        mut address: &Address,
        handler: &dyn Handler<Diagnostic>,
    ) -> Result<Option<Qualifier>, UnrecoverableError> {
        loop {
            match address {
                Address::Memory(
                    Memory::Alloca(_)
                    | Memory::Parameter(_)
                    | Memory::Capture(_)
                    | Memory::ClosureParameter(_),
                ) => return Ok(None),

                Address::Field(ad) => {
                    address = &ad.struct_address;
                }
                Address::Tuple(ad) => {
                    address = &ad.tuple_address;
                }
                Address::Index(ad) => {
                    address = &ad.array_address;
                }
                Address::Variant(ad) => {
                    address = &ad.enum_address;
                }
                Address::Reference(ad) => {
                    let ty = self
                        .type_of_address(&ad.reference_address, handler)
                        .await?;

                    let ref_ty = match ty {
                        Type::Reference(ref_ty) => ref_ty,
                        found => {
                            panic!(
                                "expected a reference type, found: {found:#?}",
                            );
                        }
                    };

                    let mut qualifier = ref_ty.qualifier;

                    if let Some(inner_qual) =
                        Box::pin(self.get_behind_reference_qualifier(
                            &ad.reference_address,
                            handler,
                        ))
                        .await?
                    {
                        qualifier = qualifier.min(inner_qual);
                    }

                    return Ok(Some(qualifier));
                }
            }
        }
    }

    /// Gets the type of the given `address`.
    pub async fn type_of_address(
        &self,
        address: &Address,
        handler: &dyn Handler<Diagnostic>,
    ) -> Result<Type, UnrecoverableError> {
        match self
            .ir
            .values
            .type_of(address, self.current_site(), &self.create_environment())
            .await
        {
            Ok(x) => Ok(x.result),
            Err(err) => Err(err.report_as_type_calculating_overflow(
                match address.get_root_memory() {
                    Memory::Parameter(id) => {
                        let parameters = self
                            .engine
                            .get_parameters(self.current_site())
                            .await?;

                        parameters.parameters[*id].span.unwrap()
                    }
                    Memory::Alloca(id) => {
                        self.ir.values.allocas[*id].span.unwrap()
                    }
                    Memory::Capture(id) => {
                        self.ir.values.captures()[*id].span.unwrap()
                    }
                    Memory::ClosureParameter(id) => {
                        self.ir.values.closure_parameters().parameters[*id]
                            .span
                            .unwrap()
                    }
                },
                &handler,
            )),
        }
    }

    /// Inserts a panic terminator to the current block.
    pub fn insert_panic_terminator(&mut self) {
        self.ir
            .control_flow_graph
            .insert_terminator(self.current_block_id, Terminator::Panic);
    }

    /// Creates a checkpoint of the current inference context. The caller can
    /// restore the inference context's state to this checkpoint later.
    pub fn start_inference_context_checkpoint(
        &mut self,
    ) -> inference_context::Checkpoint {
        self.inference_context.start_checkpoint()
    }

    /// Commits the inference context's state at the given `checkpoint`, making
    /// it impossible to restore to the state at the checkpoint.
    pub fn commit_inference_context_checkpoint(
        &mut self,
        checkpoint: inference_context::Checkpoint,
    ) {
        self.inference_context.commit_checkpoint(checkpoint);
    }

    /// Restores the inference context's state to the given `checkpoint`.
    pub fn restore_inference_context_checkpoint(
        &mut self,
        checkpoint: inference_context::Checkpoint,
    ) {
        self.inference_context.restore(checkpoint);
    }

    /// Adds the given `name_binding_point` to the current scope.
    pub fn add_named_binding_point(
        &mut self,
        name_binding_point: NameBindingPoint,
    ) {
        self.stack
            .current_scope_mut()
            .add_named_binding_point(name_binding_point);
    }

    /// Traverses the scope stack from the top and pushes `ScopePop`
    /// instructions until the scope with `scope_id` is popped.
    pub fn pop_all_scope_to(&mut self, scope_id: ID<scope::Scope>) {
        for popping_scope in self
            .stack
            .scopes()
            .iter()
            .rev()
            .map(stack::Scope::scope_id)
            .take_while(|x| *x != scope_id)
            .chain(std::iter::once(scope_id))
        {
            let _ = self
                .ir
                .control_flow_graph
                .get_block_mut(self.current_block_id)
                .unwrap()
                .add_instruction(Instruction::ScopePop(ScopePop(
                    popping_scope,
                )));
        }
    }
}<|MERGE_RESOLUTION|>--- conflicted
+++ resolved
@@ -153,12 +153,7 @@
     ) -> Result<Self, UnrecoverableError> {
         let ir = IR::default_function();
         let current_block_id = ir.control_flow_graph.entry_block_id();
-<<<<<<< HEAD
-
-        let stack = Stack::new(ir.control_flow_graph.root_scope_id(), false);
-=======
         let stack = Stack::new(ir.scope_tree.root_scope_id(), false);
->>>>>>> 6f8b2a37
 
         let mut binder = Self {
             engine,
@@ -175,12 +170,7 @@
             loop_context: r#loop::Context::default(),
         };
 
-<<<<<<< HEAD
-        let root_scope_id = binder.ir.control_flow_graph.root_scope_id();
-
-=======
         let root_scope_id = binder.ir.scope_tree.root_scope_id();
->>>>>>> 6f8b2a37
         binder.push_instruction(instruction::Instruction::ScopePush(
             ScopePush(root_scope_id),
         ));
